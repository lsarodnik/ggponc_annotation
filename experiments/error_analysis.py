--- conflicted
+++ resolved
@@ -209,38 +209,8 @@
 
     results = []
 
-<<<<<<< HEAD
-    start_index = 0
-    end_index = 0
-    matched_predicted_entities = []
-    matched_gt_entities = []
-
-
-    for current_gt_i,current_gt in enumerate(ground_truth_entities):
-
-        #initialize first gt_entity
-        if start_index == 0: start_index = current_gt[0] 
-        if end_index == 0: end_index = current_gt[1]
-
-        #check if current_gt.start <= end_index && current_gt.end >= start_index
-        if current_gt[0] <= end_index and current_gt[1] >= start_index:
-            if current_gt[0] < start_index: start_index = current_gt[0]
-            if current_gt[1] > end_index: end_index = current_gt[1]
-            subsequence[1].append(current_gt)
-            matched_gt_entities.append(current_gt)
-
-        #leave loop, calc all preds in span, append result and reset for next span
-        if current_gt[0] > end_index or current_gt_i == len(ground_truth_entities)-1:
-            #iterate over all pred entities for the current span (start / end)
-            for current_pred_i, current_pred in enumerate(predicted_entities):
-                #check if current_pred.start <= end_index && current_pred.end >= start_index
-                if current_pred[0] <= end_index and current_pred[1] >= start_index:
-                    subsequence[0].append(current_pred)
-                    matched_predicted_entities.append(current_pred) #FP are later diffed based on this
-=======
     #sentence based processing
     for sentence in ground_truth_sentences:
->>>>>>> fe1e020e
 
         #reset matched entities per sentence
         current_sentence_gt_entities = []
